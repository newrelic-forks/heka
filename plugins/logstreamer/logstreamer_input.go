--- conflicted
+++ resolved
@@ -178,13 +178,9 @@
 		li.hostName = conf.Hostname
 	}
 
-<<<<<<< HEAD
 	li.keepTruncatedMessages = conf.KeepTruncatedMessages
 
 	// Create all our initial logstream plugins for the logstreams found
-=======
-	// Create all our initial logstream plugins for the logstreams found.
->>>>>>> b2c3fd59
 	for _, name := range plugins {
 		stream, ok := li.logstreamSet.GetLogstream(name)
 		if !ok {
@@ -200,16 +196,14 @@
 	return
 }
 
-// Creates DecoderRunner and stop channel and starts the provided
-// LogstreamInput plugin.
+// Creates deliverer and stop channel and starts the provided LogstreamInput.
 func (li *LogstreamerInput) startLogstreamInput(logstream *LogstreamInput, i int,
 	ir p.InputRunner, h p.PluginHelper) {
 
-	fullName := fmt.Sprintf("%s-%s-%d", li.pluginName, li.decoderName, i)
-	dRunner, _ := h.DecoderRunner(li.decoderName, fullName)
 	stop := make(chan chan bool, 1)
+	deliverer := ir.NewDeliverer(strconv.Itoa(i))
 	li.stopLogstreamChans = append(li.stopLogstreamChans, stop)
-	go logstream.Run(ir, h, stop, dRunner)
+	go logstream.Run(ir, h, stop, deliverer)
 }
 
 // Main Logstreamer Input runner. This runner kicks off all the other
@@ -222,7 +216,6 @@
 		newstreams []string
 	)
 
-<<<<<<< HEAD
 	// message.proto parser needs ProtobufDecoder.
 	if li.parser == "message.proto" && !ir.UseMsgBytes() {
 		// stopChan dance needed to prevent hang on shutdown.
@@ -237,24 +230,7 @@
 	i := 0
 	for _, logstream := range li.plugins {
 		i++
-		stop := make(chan chan bool, 1)
-		deliverer := ir.NewDeliverer(strconv.Itoa(i))
-		go logstream.Run(ir, h, stop, deliverer)
-		li.stopLogstreamChans = append(li.stopLogstreamChans, stop)
-=======
-	// Setup the decoder runner that will be used
-	if li.decoderName != "" {
-		if _, ok = li.pConfig.DecoderWrappers[li.decoderName]; !ok {
-			return fmt.Errorf("Decoder not found: %s", li.decoderName)
-		}
-	}
-
-	// Kick off all the current logstreams we know of.
-	i := 0
-	for _, logstream := range li.plugins {
-		i++
 		li.startLogstreamInput(logstream, i, ir, h)
->>>>>>> b2c3fd59
 	}
 
 	ok = true
@@ -299,16 +275,8 @@
 				lsi := NewLogstreamInput(stream, stParser, parserFunc, name,
 					li.hostName, li.keepTruncatedMessages)
 				li.plugins[name] = lsi
-<<<<<<< HEAD
-				stop := make(chan chan bool, 1)
-				i++
-				deliverer := ir.NewDeliverer(strconv.Itoa(i))
-				go lsi.Run(ir, h, stop, deliverer)
-				li.stopLogstreamChans = append(li.stopLogstreamChans, stop)
-=======
 				i++
 				li.startLogstreamInput(lsi, i, ir, h)
->>>>>>> b2c3fd59
 			}
 			li.logstreamSetLock.Unlock()
 		}
@@ -360,22 +328,6 @@
 		parser = lsi.messageProtoParser
 	}
 
-<<<<<<< HEAD
-=======
-	var deliver func(*p.PipelinePack)
-	// Setup our pack delivery function appropriately for the configuration.
-	if dRunner == nil {
-		deliver = func(pack *p.PipelinePack) {
-			ir.Inject(pack)
-		}
-	} else {
-		inChan := dRunner.InChan()
-		deliver = func(pack *p.PipelinePack) {
-			inChan <- pack
-		}
-	}
-
->>>>>>> b2c3fd59
 	// Check for more data interval
 	interval, _ := time.ParseDuration("250ms")
 	tick := time.Tick(interval)
@@ -413,13 +365,7 @@
 		}
 	}
 	close(lsi.stopped)
-<<<<<<< HEAD
 	deliverer.Done()
-=======
-	if dRunner != nil {
-		h.StopDecoderRunner(dRunner)
-	}
->>>>>>> b2c3fd59
 }
 
 // Standard text log file parser
