package docker

// Based on Logspout (https://github.com/progrium/logspout)
//
// Copyright (C) 2014 Jeff Lindsay
//
// Permission is hereby granted, free of charge, to any person obtaining a copy
// of this software and associated documentation files (the "Software"), to deal
// in the Software without restriction, including without limitation the rights
// to use, copy, modify, merge, publish, distribute, sublicense, and/or sell
// copies of the Software, and to permit persons to whom the Software is
// furnished to do so, subject to the following conditions:
//
// The above copyright notice and this permission notice shall be included in
// all copies or substantial portions of the Software.
//
// THE SOFTWARE IS PROVIDED "AS IS", WITHOUT WARRANTY OF ANY KIND, EXPRESS OR
// IMPLIED, INCLUDING BUT NOT LIMITED TO THE WARRANTIES OF MERCHANTABILITY,
// FITNESS FOR A PARTICULAR PURPOSE AND NONINFRINGEMENT. IN NO EVENT SHALL THE
// AUTHORS OR COPYRIGHT HOLDERS BE LIABLE FOR ANY CLAIM, DAMAGES OR OTHER
// LIABILITY, WHETHER IN AN ACTION OF CONTRACT, TORT OR OTHERWISE, ARISING FROM,
// OUT OF OR IN CONNECTION WITH THE SOFTWARE OR THE USE OR OTHER DEALINGS IN THE
// SOFTWARE.

import (
	"fmt"
	"io"
	"path/filepath"
	"strings"
	"time"

	"github.com/fsouza/go-dockerclient"
	"github.com/mozilla-services/heka/message"
	. "github.com/mozilla-services/heka/pipeline"
	"github.com/pborman/uuid"
)

const (
	SLEEP_BETWEEN_RECONNECT = 500 * time.Millisecond
)

type AttachManager struct {
	hostname         string
	client           DockerClient
	events           chan *docker.APIEvents
	ir               InputRunner
	endpoint         string
	certPath         string
	nameFromEnv      string
	fieldsFromEnv    []string
	fieldsFromLabels []string
}

// Return a properly configured Docker client
func newDockerClient(certPath string, endpoint string) (DockerClient, error) {
	var client DockerClient
	var err error

	if certPath == "" {
		client, err = docker.NewClient(endpoint)
	} else {
		key := filepath.Join(certPath, "key.pem")
		ca := filepath.Join(certPath, "ca.pem")
		cert := filepath.Join(certPath, "cert.pem")
		client, err = docker.NewTLSClient(endpoint, cert, key, ca)
	}

	return client, err
}

// Construct an AttachManager and set up the Docker Client
func NewAttachManager(endpoint string, certPath string, nameFromEnv string,
	fieldsFromEnv []string, fieldsFromLabels []string) (*AttachManager, error) {

	client, err := newDockerClient(certPath, endpoint)
	if err != nil {
		return nil, err
	}

	m := &AttachManager{
		client:           client,
		events:           make(chan *docker.APIEvents),
		nameFromEnv:      nameFromEnv,
		fieldsFromEnv:    fieldsFromEnv,
		fieldsFromLabels: fieldsFromLabels,
	}

	return m, nil
}

// Handler to wrap functions with retry logic
func withRetries(doWork func() error) error {
	var err error

	retrier, err := NewRetryHelper(RetryOptions{
		MaxRetries: 10,
		Delay:      "1s",
		MaxJitter:  "250ms",
	})
	if err != nil {
		return err
	}

	for {
		err = doWork()
		if err == nil {
			return nil
		}

		// Sleep between retries, break if we're done
		if e := retrier.Wait(); e != nil {
			break
		}
	}

	return err
}

// Attach to all running containers
func (m *AttachManager) attachAll() error {
	containers, err := m.client.ListContainers(docker.ListContainersOptions{})
	if err != nil {
		m.ir.LogError(err)
		return err
	}

	for _, listing := range containers {
		err := withRetries(func() error {
			return m.attach(listing.ID[:12], m.client)
		})

		if err != nil {
			return err
		}
	}

	m.ir.LogMessage("Attached to all containers")

	return nil
}

// Main body of work
func (m *AttachManager) Run(ir InputRunner, hostname string, stopChan chan error) error {
	m.ir = ir
	m.hostname = hostname

	// Retry this sleeping in between tries During this time
	// the Docker client should get reconnected if there is a
	// general connection issue.
	err := withRetries(m.attachAll)
	if err != nil {
		m.ir.LogError(
			fmt.Errorf("Failed to attach to Docker containers after retrying. Plugin giving up."),
		)
		return err
	}

	err = withRetries(func() error { return m.client.AddEventListener(m.events) })
	if err != nil {
		m.ir.LogError(
			fmt.Errorf("Failed to add Docker event listener after retrying. Plugin giving up."),
		)
		return err
	}

	m.handleDockerEvents(stopChan)
	return nil
}

// Try to reboot all of our connections
func (m *AttachManager) restart() error {
	var err error

	m.ir.LogMessage("Restarting Docker connection...")
	m.client.RemoveEventListener(m.events)

	// See if the Docker client closed the channel. We can throw away
	// the read result because we're going to attach to all containers
	// next, anyway. An EOF from the client can close it.
	if _, ok := <-m.events; !ok {
		m.events = make(chan *docker.APIEvents)
	}

	m.client.AddEventListener(m.events)

	err = withRetries(m.attachAll)
	if err != nil {
		return err
	}

	return nil
}

// Watch for Docker events, and trigger an attachment if we see a new
// container.
func (m *AttachManager) handleDockerEvents(stopChan chan error) {
	for {
		select {
		case msg, ok := <-m.events:
			if !ok {
				m.ir.LogMessage("Events channel closed, restarting...")
				err := withRetries(m.restart)
				if err != nil {
					m.ir.LogError(fmt.Errorf("Unable to restart Docker connection! (%s)", err.Error()))
					return // Will cause the plugin to restart
				}
				time.Sleep(SLEEP_BETWEEN_RECONNECT)
				continue
			}

			if msg.Status == "start" {
				go m.attach(msg.ID[:12], m.client)
			}
		case <-stopChan:
			return
		}
	}
}

// Inspect the container and extract the env vars/labels we were told to keep
func (m *AttachManager) extractFields(id string, client DockerClient) (map[string]string, error) {

	container, err := client.InspectContainer(id)
	if err != nil {
		return nil, err
	}
<<<<<<< HEAD
	name := container.Name[1:]
	image := container.Config.Image
=======

	name := container.Name[1:] // Strip the leading slash
>>>>>>> 01bf93ad

	fields := m.getEnvVars(container, append(m.fieldsFromEnv, m.nameFromEnv))
	if m.nameFromEnv != "" {
		if alt_name, ok := fields[m.nameFromEnv]; ok && alt_name != "" {
			name = alt_name
		}
	}
	fields["ContainerID"] = id
	fields["ContainerName"] = name
	fields["ContainerImage"] = image

	// NOTE! Anything that is a duplicate key will be overridden with the value
	// that is in the label, not the environment
	for _, key := range m.fieldsFromLabels {
		if value, ok := container.Config.Labels[key]; ok {
			fields[key] = value
		}
	}

	return fields, nil
}

// Attach to the output of a single running container
func (m *AttachManager) attach(id string, client DockerClient) error {
	m.ir.LogMessage(fmt.Sprintf("Attaching container: %s", id))

	fields, err := m.extractFields(id, client)
	if err != nil {
		return err
	}

	success := make(chan struct{})
	failure := make(chan error)
	outrd, outwr := io.Pipe()
	errrd, errwr := io.Pipe()

	// Spin up one of these for each container we're watching
	go func() {
		// This will block until the container exits
		err := client.AttachToContainer(docker.AttachToContainerOptions{
			Container:    id,
			OutputStream: outwr,
			ErrorStream:  errwr,
			Stdin:        false,
			Stdout:       true,
			Stderr:       true,
			Stream:       true,
			Success:      success,
		})

		// Once it has exited, close our pipes
		outwr.Close()
		errwr.Close()
		if err != nil {
			close(success)
			failure <- err
		}
	}()

	// Wait for success from the attachment
	select {
	case _, ok := <-success:
		if ok {
			go m.handleOneStream("stdout", outrd, fields, id)
			go m.handleOneStream("stderr", errrd, fields, id)

			// Signal back to the client to continue with attachment
			success <- struct{}{}
			return nil
		}
	case err := <-failure:
		close(failure)
		return err
	}

	return nil
}

// Add our fields to the output pack
func (m *AttachManager) makePackDecorator(logger string, fields map[string]string) func(*PipelinePack) {
	return func(pack *PipelinePack) {
		pack.Message.SetType("DockerLog")
		pack.Message.SetLogger(logger)       // stderr or stdout
		pack.Message.SetHostname(m.hostname) // Use the host's hosntame
		pack.Message.SetTimestamp(time.Now().UnixNano())
		pack.Message.SetUuid(uuid.NewRandom())

		for name, value := range fields {
			field, err := message.NewField(name, value, "")
			if err != nil {
				m.ir.LogError(
					fmt.Errorf("can't add '%s' field: %s", name, err.Error()),
				)
				continue
			}

			pack.Message.AddField(field)
		}
	}
}

// Sets up the Heka pipeline for a single IO stream (either stdout or stderr)
func (m *AttachManager) handleOneStream(name string, in io.Reader, fields map[string]string, containerId string) {
	id := fmt.Sprintf("%s-%s", fields["ContainerName"], name)

	sRunner := m.ir.NewSplitterRunner(id)
	if !sRunner.UseMsgBytes() {
		sRunner.SetPackDecorator(m.makePackDecorator(name, fields))
	}

	deliverer := m.ir.NewDeliverer(id)

	var err error
	for err == nil {
		err = sRunner.SplitStream(in, deliverer)
		if err != io.EOF && err != nil {
			m.ir.LogError(fmt.Errorf("Error reading %s stream: %s", name, err.Error()))
		}
	}
	sRunner.Done()

	m.ir.LogMessage(fmt.Sprintf("Disconnecting %s stream from %s", name, containerId))
}

// Process the env vars and capture the ones we want
func (m *AttachManager) getEnvVars(container *docker.Container, keys []string) map[string]string {
	vars := make(map[string]string)
	for _, value := range container.Config.Env {
		valueParts := strings.SplitN(value, "=", 2)
		if len(valueParts) == 2 {
			for _, key := range keys {
				if key != "" && valueParts[0] == key {
					vars[valueParts[0]] = valueParts[1]
					break
				}
			}
		}
	}
	return vars
}<|MERGE_RESOLUTION|>--- conflicted
+++ resolved
@@ -224,13 +224,8 @@
 	if err != nil {
 		return nil, err
 	}
-<<<<<<< HEAD
-	name := container.Name[1:]
+	name := container.Name[1:] // Strip the leading slas
 	image := container.Config.Image
-=======
-
-	name := container.Name[1:] // Strip the leading slash
->>>>>>> 01bf93ad
 
 	fields := m.getEnvVars(container, append(m.fieldsFromEnv, m.nameFromEnv))
 	if m.nameFromEnv != "" {
