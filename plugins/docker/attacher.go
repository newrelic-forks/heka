package docker

// Originally based on Logspout (https://github.com/progrium/logspout)
// Copyright (C) 2014 Jeff Lindsay
//
// Significantly modified by Karl Matthias (karl.matthias@gonitro.com), Rob
// Miller (rmiller@mozilla.com) and Guy Templeton (guy.templeton@skyscanner.net)
// Copyright (C) 2016
//
// Permission is hereby granted, free of charge, to any person obtaining a copy
// of this software and associated documentation files (the "Software"), to deal
// in the Software without restriction, including without limitation the rights
// to use, copy, modify, merge, publish, distribute, sublicense, and/or sell
// copies of the Software, and to permit persons to whom the Software is
// furnished to do so, subject to the following conditions:
//
// The above copyright notice and this permission notice shall be included in
// all copies or substantial portions of the Software.
//
// THE SOFTWARE IS PROVIDED "AS IS", WITHOUT WARRANTY OF ANY KIND, EXPRESS OR
// IMPLIED, INCLUDING BUT NOT LIMITED TO THE WARRANTIES OF MERCHANTABILITY,
// FITNESS FOR A PARTICULAR PURPOSE AND NONINFRINGEMENT. IN NO EVENT SHALL THE
// AUTHORS OR COPYRIGHT HOLDERS BE LIABLE FOR ANY CLAIM, DAMAGES OR OTHER
// LIABILITY, WHETHER IN AN ACTION OF CONTRACT, TORT OR OTHERWISE, ARISING FROM,
// OUT OF OR IN CONNECTION WITH THE SOFTWARE OR THE USE OR OTHER DEALINGS IN THE
// SOFTWARE.

import (
	"encoding/json"
	"errors"
	"fmt"
	"io"
<<<<<<< HEAD
=======
	"os"
	"path/filepath"
	"strings"
	"sync"
>>>>>>> 539bc58d
	"time"

	"github.com/fsouza/go-dockerclient"
	"github.com/mozilla-services/heka/message"
	. "github.com/mozilla-services/heka/pipeline"
	"github.com/pborman/uuid"
)


type sinces struct {
	Since      int64
	Containers map[string]int64
}

type AttachManager struct {
	hostname         string
	client           DockerClient
	events           chan *docker.APIEvents
	ir               InputRunner
	endpoint         string
	certPath         string
	nameFromEnv      string
	fieldsFromEnv    []string
	fieldsFromLabels []string
	sincePath        string
	sinces           *sinces
	sinceLock        sync.Mutex
	sinceInterval    time.Duration
}

<<<<<<< HEAD
=======
// Return a properly configured Docker client.
func newDockerClient(certPath string, endpoint string) (DockerClient, error) {
	var client DockerClient
	var err error
>>>>>>> 539bc58d


// Construct an AttachManager and set up the Docker Client
func NewAttachManager(endpoint string, certPath string, nameFromEnv string,
	fieldsFromEnv []string, fieldsFromLabels []string,
	sincePath string, sinceInterval time.Duration) (*AttachManager, error) {

	client, err := newDockerClient(certPath, endpoint)
	if err != nil {
		return nil, err
	}

	m := &AttachManager{
		client:           client,
		events:           make(chan *docker.APIEvents),
		nameFromEnv:      nameFromEnv,
		fieldsFromEnv:    fieldsFromEnv,
		fieldsFromLabels: fieldsFromLabels,
		sincePath:        sincePath,
		sinces:           &sinces{},
		sinceInterval:    sinceInterval,
	}

	// Initialize the sinces from the JSON since file.
	sinceFile, err := os.Open(sincePath)
	if err != nil {
		return nil, fmt.Errorf("Can't open \"since\" file '%s': %s", sincePath, err.Error())
	}
	jsonDecoder := json.NewDecoder(sinceFile)
	m.sinceLock.Lock()
	err = jsonDecoder.Decode(m.sinces)
	m.sinceLock.Unlock()
	if err != nil {
		return nil, fmt.Errorf("Can't decode \"since\" file '%s': %s", sincePath, err.Error())
	}
	return m, nil
}

<<<<<<< HEAD
=======
// Handler to wrap functions with retry logic.
func withRetries(doWork func() error) error {
	var err error

	retrier, err := NewRetryHelper(RetryOptions{
		MaxRetries: 10,
		Delay:      "1s",
		MaxJitter:  "250ms",
	})
	if err != nil {
		return err
	}

	for {
		err = doWork()
		if err == nil {
			return nil
		}

		// Sleep between retries, break if we're done.
		if e := retrier.Wait(); e != nil {
			break
		}
	}

	return err
}

>>>>>>> 539bc58d
// Attach to all running containers
func (m *AttachManager) attachAll() error {
	containers, err := m.client.ListContainers(docker.ListContainersOptions{})
	if err != nil {
		m.ir.LogError(err)
		return err
	}

	for _, listing := range containers {
		err := withRetries(func() error {
			return m.attach(listing.ID[:12], m.client)
		})

		if err != nil {
			return err
		}
	}

	m.ir.LogMessage("Attached to all containers")

	return nil
}

// Main body of work
func (m *AttachManager) Run(ir InputRunner, hostname string, stopChan chan error) error {
	m.ir = ir
	m.hostname = hostname

	// Retry this sleeping in between tries During this time
	// the Docker client should get reconnected if there is a
	// general connection issue.
	err := withRetries(m.attachAll)
	if err != nil {
		m.ir.LogError(err)
		return errors.New(
			"Failed to attach to Docker containers after retrying. Plugin giving up.")
	}

	err = withRetries(func() error { return m.client.AddEventListener(m.events) })
	if err != nil {
		m.ir.LogError(err)
		return errors.New(
			"Failed to add Docker event listener after retrying. Plugin giving up.")
	}

	if m.sinceInterval > 0 {
		go m.sinceWriteLoop(stopChan)
	}
	m.handleDockerEvents(stopChan) // Blocks until stopChan is closed.
	// Write to since file on the way out.
	m.writeSinceFile(time.Now())
	return nil
}

func (m *AttachManager) writeSinceFile(t time.Time) {
	sinceFile, err := os.Create(m.sincePath)
	if err != nil {
		m.ir.LogError(fmt.Errorf("Can't create \"since\" file '%s': %s", m.sincePath,
			err.Error()))
		return
	}
	jsonEncoder := json.NewEncoder(sinceFile)
	m.sinceLock.Lock()
	m.sinces.Since = t.Unix()
	if err = jsonEncoder.Encode(m.sinces); err != nil {
		m.ir.LogError(fmt.Errorf("Can't write to \"since\" file '%s': %s", m.sincePath,
			err.Error()))
	}
	m.sinceLock.Unlock()
	if err = sinceFile.Close(); err != nil {
		m.ir.LogError(fmt.Errorf("Can't close \"since\" file '%s': %s", m.sincePath,
			err.Error()))
	}
}

// Periodically writes out a new since file, until stopped.
func (m *AttachManager) sinceWriteLoop(stopChan chan error) {
	ticker := time.Tick(m.sinceInterval)
	ok := true
	var now time.Time
	for ok {
		select {
		case now, ok = <-ticker:
			if !ok {
				break
			}
			m.writeSinceFile(now)
		case <-stopChan:
			ok = false
			break
		}
	}
}

// Try to reboot all of our connections.
func (m *AttachManager) restart() error {
	var err error

	m.ir.LogMessage("Restarting Docker connection...")
	m.client.RemoveEventListener(m.events)

	// See if the Docker client closed the channel. We can throw away
	// the read result because we're going to attach to all containers
	// next, anyway. An EOF from the client can close it.
	if _, ok := <-m.events; !ok {
		m.events = make(chan *docker.APIEvents)
	}

	m.client.AddEventListener(m.events)

	err = withRetries(m.attachAll)
	if err != nil {
		return err
	}

	return nil
}

// Watch for Docker events, and trigger an attachment if we see a new
// container.
func (m *AttachManager) handleDockerEvents(stopChan chan error) {
	for {
		select {
		case msg, ok := <-m.events:
			if !ok {
				m.ir.LogMessage("Events channel closed, restarting...")
				err := withRetries(m.restart)
				if err != nil {
					m.ir.LogError(fmt.Errorf("Unable to restart Docker connection! (%s)", err.Error()))
					return // Will cause the plugin to restart
				}
				time.Sleep(SLEEP_BETWEEN_RECONNECT)
				continue
			}

			if msg.Status == "start" {
				go m.attach(msg.ID[:12], m.client)
			}
		case <-stopChan:
			return
		}
	}
}

<<<<<<< HEAD
// Attach to the output of a single running container
=======
// Inspect the container and extract the env vars/labels we were told to keep
func (m *AttachManager) extractFields(id string, client DockerClient) (map[string]string, error) {

	container, err := client.InspectContainer(id)
	if err != nil {
		return nil, err
	}
	name := container.Name[1:] // Strip the leading slas
	image := container.Config.Image

	fields := m.getEnvVars(container, append(m.fieldsFromEnv, m.nameFromEnv))
	if m.nameFromEnv != "" {
		if alt_name, ok := fields[m.nameFromEnv]; ok && alt_name != "" {
			name = alt_name
		}
	}
	fields["ContainerID"] = id
	fields["ContainerName"] = name
	fields["ContainerImage"] = image

	// NOTE! Anything that is a duplicate key will be overridden with the value
	// that is in the label, not the environment
	for _, key := range m.fieldsFromLabels {
		if value, ok := container.Config.Labels[key]; ok {
			fields[key] = value
		}
	}

	return fields, nil
}

// Attach to the log output of a single running container.
>>>>>>> 539bc58d
func (m *AttachManager) attach(id string, client DockerClient) error {
	m.ir.LogMessage(fmt.Sprintf("Attaching container: %s", id))

	fields, err := extractFields(id, client, m.fieldsFromLabels, m.fieldsFromEnv, m.nameFromEnv)
	if err != nil {
		return err
	}

	outrd, outwr := io.Pipe()
	errrd, errwr := io.Pipe()

	// Spin up one of these for each container we're watching.
	go func() {
		m.sinceLock.Lock()
		since, ok := m.sinces.Containers[id]
		if ok {
			// We've seen this container before, need to use a since value.
			if since == 0 {
				// Fall back to the top level since time.
				since = m.sinces.Since
			} else {
				// Clear out the container specific since time.
				m.sinces.Containers[id] = 0
			}
		} else {
			// We haven't seen it, add it to our sinces.
			m.sinces.Containers[id] = 0
		}
		m.sinceLock.Unlock()

		// This will block until the container exits.
		err := client.Logs(docker.LogsOptions{
			Container:    id,
			OutputStream: outwr,
			ErrorStream:  errwr,
			Follow:       true,
			Stdout:       true,
			Stderr:       true,
			Since:        since,
			Timestamps:   false,
			Tail:         "all",
			RawTerminal:  false,
		})

		// Once it has exited, close our pipes, remove from the sinces, and (if
		// necessary) log the error.
		outwr.Close()
		errwr.Close()
		m.sinceLock.Lock()
		m.sinces.Containers[id] = time.Now().Unix()
		m.sinceLock.Unlock()
		if err != nil {
			err = fmt.Errorf("streaming container %s logs: %s", id, err.Error())
			m.ir.LogError(err)
		}
	}()

	// Wait for success from the attachment
	go m.handleOneStream("stdout", outrd, fields, id)
	go m.handleOneStream("stderr", errrd, fields, id)
	return nil
}

// Add our fields to the output pack
func (m *AttachManager) makePackDecorator(logger string, fields map[string]string) func(*PipelinePack) {
	return func(pack *PipelinePack) {
		pack.Message.SetType("DockerLog")
		pack.Message.SetLogger(logger)       // stderr or stdout
		pack.Message.SetHostname(m.hostname) // Use the host's hosntame
		pack.Message.SetTimestamp(time.Now().Unix())
		pack.Message.SetUuid(uuid.NewRandom())

		for name, value := range fields {
			field, err := message.NewField(name, value, "")
			if err != nil {
				m.ir.LogError(
					fmt.Errorf("can't add '%s' field: %s", name, err.Error()),
				)
				continue
			}

			pack.Message.AddField(field)
		}
	}
}

// Sets up the Heka pipeline for a single IO stream (either stdout or stderr)
func (m *AttachManager) handleOneStream(name string, in io.Reader, fields map[string]string,
	containerId string) {

	id := fmt.Sprintf("%s-%s", fields["ContainerName"], name)

	sRunner := m.ir.NewSplitterRunner(id)
	if !sRunner.UseMsgBytes() {
		sRunner.SetPackDecorator(m.makePackDecorator(name, fields))
	}

	deliverer := m.ir.NewDeliverer(id)

	var err error
	for err == nil {
		err = sRunner.SplitStream(in, deliverer)
		if err != io.EOF && err != nil {
			m.ir.LogError(fmt.Errorf("Error reading %s stream: %s", name, err.Error()))
		}
	}
	sRunner.Done()

	m.ir.LogMessage(fmt.Sprintf("Disconnecting %s stream from %s", name, containerId))
}
<|MERGE_RESOLUTION|>--- conflicted
+++ resolved
@@ -30,13 +30,8 @@
 	"errors"
 	"fmt"
 	"io"
-<<<<<<< HEAD
-=======
 	"os"
-	"path/filepath"
-	"strings"
 	"sync"
->>>>>>> 539bc58d
 	"time"
 
 	"github.com/fsouza/go-dockerclient"
@@ -44,7 +39,6 @@
 	. "github.com/mozilla-services/heka/pipeline"
 	"github.com/pborman/uuid"
 )
-
 
 type sinces struct {
 	Since      int64
@@ -67,15 +61,6 @@
 	sinceInterval    time.Duration
 }
 
-<<<<<<< HEAD
-=======
-// Return a properly configured Docker client.
-func newDockerClient(certPath string, endpoint string) (DockerClient, error) {
-	var client DockerClient
-	var err error
->>>>>>> 539bc58d
-
-
 // Construct an AttachManager and set up the Docker Client
 func NewAttachManager(endpoint string, certPath string, nameFromEnv string,
 	fieldsFromEnv []string, fieldsFromLabels []string,
@@ -112,37 +97,6 @@
 	return m, nil
 }
 
-<<<<<<< HEAD
-=======
-// Handler to wrap functions with retry logic.
-func withRetries(doWork func() error) error {
-	var err error
-
-	retrier, err := NewRetryHelper(RetryOptions{
-		MaxRetries: 10,
-		Delay:      "1s",
-		MaxJitter:  "250ms",
-	})
-	if err != nil {
-		return err
-	}
-
-	for {
-		err = doWork()
-		if err == nil {
-			return nil
-		}
-
-		// Sleep between retries, break if we're done.
-		if e := retrier.Wait(); e != nil {
-			break
-		}
-	}
-
-	return err
-}
-
->>>>>>> 539bc58d
 // Attach to all running containers
 func (m *AttachManager) attachAll() error {
 	containers, err := m.client.ListContainers(docker.ListContainersOptions{})
@@ -287,42 +241,7 @@
 	}
 }
 
-<<<<<<< HEAD
-// Attach to the output of a single running container
-=======
-// Inspect the container and extract the env vars/labels we were told to keep
-func (m *AttachManager) extractFields(id string, client DockerClient) (map[string]string, error) {
-
-	container, err := client.InspectContainer(id)
-	if err != nil {
-		return nil, err
-	}
-	name := container.Name[1:] // Strip the leading slas
-	image := container.Config.Image
-
-	fields := m.getEnvVars(container, append(m.fieldsFromEnv, m.nameFromEnv))
-	if m.nameFromEnv != "" {
-		if alt_name, ok := fields[m.nameFromEnv]; ok && alt_name != "" {
-			name = alt_name
-		}
-	}
-	fields["ContainerID"] = id
-	fields["ContainerName"] = name
-	fields["ContainerImage"] = image
-
-	// NOTE! Anything that is a duplicate key will be overridden with the value
-	// that is in the label, not the environment
-	for _, key := range m.fieldsFromLabels {
-		if value, ok := container.Config.Labels[key]; ok {
-			fields[key] = value
-		}
-	}
-
-	return fields, nil
-}
-
 // Attach to the log output of a single running container.
->>>>>>> 539bc58d
 func (m *AttachManager) attach(id string, client DockerClient) error {
 	m.ir.LogMessage(fmt.Sprintf("Attaching container: %s", id))
 
@@ -387,7 +306,9 @@
 }
 
 // Add our fields to the output pack
-func (m *AttachManager) makePackDecorator(logger string, fields map[string]string) func(*PipelinePack) {
+func (m *AttachManager) makePackDecorator(logger string,
+	fields map[string]string) func(*PipelinePack) {
+
 	return func(pack *PipelinePack) {
 		pack.Message.SetType("DockerLog")
 		pack.Message.SetLogger(logger)       // stderr or stdout
@@ -432,4 +353,4 @@
 	sRunner.Done()
 
 	m.ir.LogMessage(fmt.Sprintf("Disconnecting %s stream from %s", name, containerId))
-}
+}