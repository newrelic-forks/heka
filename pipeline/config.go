--- conflicted
+++ resolved
@@ -357,15 +357,13 @@
 	RegisterPlugin("FileOutput", func() interface{} {
 		return RunnerMaker(new(FileWriter))
 	})
-<<<<<<< HEAD
 	RegisterPlugin("LogfileInput", func() interface{} {
 		return new(LogfileInput)
 	})
 	RegisterPlugin("TextParserDecoder", func() interface{} {
 		return new(TextParserDecoder)
-=======
+	})
 	RegisterPlugin("TcpOutput", func() interface{} {
 		return RunnerMaker(new(TcpWriter))
->>>>>>> 3de38c68
 	})
 }